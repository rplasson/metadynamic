--- conflicted
+++ resolved
@@ -220,10 +220,6 @@
                 else:
                     self.log.warning(str(the_end))
                 break
-<<<<<<< HEAD
-        retval: Tuple[DataFrame, int, int, str] = (table, lendist.astype(int), pooldist.astype(int), end)
-        self.log.debug(f"Run {num}={getpid()} finished")
-=======
         retval: Tuple[DataFrame, int, int, str] = (
             table,
             lendist.astype(int),
@@ -232,23 +228,16 @@
         )
         self.log.debug(f"Run {num}={getpid()} finished")
         self.make_snapshot(num)
->>>>>>> 599786a7
         if num >= 0:
             # Clean memory as much as possible to leave room to still alive threads
             self.comp_collect.purge()
             self.reac_collect.purge()
-<<<<<<< HEAD
-            Probalistic.setprobalist(vol=self.param.vol, minprob=self.runparam.minprob)
-=======
             Probalistic.setprobalist(vol=self.param.vol, minprob=self.param.minprob)
->>>>>>> 599786a7
             trigger_changes()
             gc.collect()
             self.log.debug(f"Collection purged for {num}")
             self.log.disconnect(f"Disconnected from thread {num}")
         return retval
-<<<<<<< HEAD
-=======
 
     def make_snapshot(self, num: int, time: float = invalidfloat) -> None:
         if not isvalid(time):
@@ -268,7 +257,6 @@
                     cls=Encoder,
                     indent=4,
                 )
->>>>>>> 599786a7
 
     def run(self) -> Result:
         if self.param.nbthread == 1:
@@ -280,11 +268,7 @@
         return self.multirun(self.param.nbthread)
 
     def multirun(self, nbthread: int = -1) -> Result:
-<<<<<<< HEAD
-        ctx = get_context(self.runparam.context)
-=======
         ctx = get_context(self.param.context)
->>>>>>> 599786a7
         self.signcatch.ignore()
         if nbthread == -1:
             nbthread = ctx.cpu_count()
