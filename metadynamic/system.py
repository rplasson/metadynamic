--- conflicted
+++ resolved
@@ -199,6 +199,7 @@
         if nbthread is None:
             nbthread = ctx.cpu_count()
         self.log.disconnect(reason="Launching multithreading...")
+        self.log.disconnect(reason="Launching multithreading...")
         with ctx.Pool(nbthread) as pool:
             running = pool.map_async(self.run, range(nbthread))
             self.log.connect(reason="...Multithreading launched")
@@ -210,10 +211,7 @@
                 res = running.get()
                 end = f"Multirun interrupted!"
                 self.log.info(end)
-<<<<<<< HEAD
-=======
         self.log.connect(reason="Leaving Multithreading environment")
->>>>>>> 654146b1
         return Result(res)
 
     # Remove direct parameter settings, to rely on only changes in json file???
