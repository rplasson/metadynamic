--- conflicted
+++ resolved
@@ -40,26 +40,10 @@
 )
 from metadynamic.logger import LOGGER
 from metadynamic.mpi import MPI_GATE, MPI_STATUS
-<<<<<<< HEAD
-from metadynamic.collector import Collectable
-from metadynamic.chemical import CRN
-from metadynamic.inputs import Param, LockedError
-from metadynamic.inval import invalidstr
-from metadynamic.json2dot import Json2dot
-from metadynamic.hdf5 import ResultWriter
-
-
-class Encoder(JSONEncoder):
-    def default(self, obj: Any) -> Any:
-        if isinstance(obj, Collectable):
-            return obj.serialize()
-        return super().default(obj)
-=======
 from metadynamic.chemical import CRN
 from metadynamic.inputs import Param, LockedError
 from metadynamic.inval import invalidstr
 from metadynamic.hdf5 import ResultWriter
->>>>>>> 5395b5d3
 
 
 class RunStatus:
@@ -130,9 +114,6 @@
             LOGGER.warning(f"{self.memuse}>{self.maxmem/MPI_GATE.mem_divide}, call oom")
             MPI_GATE.close("oom")
 
-<<<<<<< HEAD
-    def finalize(self) -> None:
-=======
     def checkstep(self) -> None:
         self.checkmem()
         self.next_step()
@@ -140,7 +121,6 @@
 
     def finalize(self) -> None:
         gc.collect()
->>>>>>> 5395b5d3
         if self.gcperio:
             gc.enable()
 
@@ -151,16 +131,12 @@
 
 class Statistic:
     def __init__(
-<<<<<<< HEAD
-            self, crn: CRN, writer: ResultWriter, param: Param, status: RunStatus, comment: str
-=======
         self,
         crn: CRN,
         writer: ResultWriter,
         param: Param,
         status: RunStatus,
         comment: str,
->>>>>>> 5395b5d3
     ):
         self.crn: CRN = crn
         self.writer: ResultWriter = writer
@@ -252,40 +228,6 @@
             self.writer.add_map(name, self.mapdict[name])
 
     def calcsnapshot(self, final: bool = False) -> None:
-<<<<<<< HEAD
-        if self.param.snapshot:
-            if final:
-                timestr = "end"
-            else:
-                if self.status.tnext < self.tsnapshot:
-                    return None
-                timestr = str(self.tsnapshot)
-                self.tsnapshot += self.param.sstep
-            basename, ext = path.splitext(self.param.snapshot)
-            basename = f"{basename}-{MPI_STATUS.rank}_{timestr}"
-            filename = basename + ext
-            with open(filename, "w") as outfile:
-                comp = self.crn.comp_collect.save()
-                nbcomp = len(comp)
-                reac = self.crn.reac_collect.save()
-                nbreac = len(reac)
-                dump(
-                    {"Compounds": comp, "Reactions": reac},
-                    outfile,
-                    cls=Encoder,
-                    indent=4,
-                )
-            self._snapfilenames.append(filename)
-            self._snaptimes.append(self.param.tend if final else self.tsnapshot)
-            self._nbsnap += 1
-            self._nbcomp = max(self._nbcomp, nbcomp)
-            self._nbreac = max(self._nbreac, nbreac)
-            if self.param.printsnap:
-                if not Json2dot(filename).write(f"{basename}.{self.param.printsnap}"):
-                    LOGGER.error(
-                        f"Couldn't create snapshot {basename}.{self.param.printsnap} from {filename}"
-                    )
-=======
         if not final:
             if self.status.tnext < self.tsnapshot:
                 return None
@@ -300,7 +242,6 @@
         self._nbsnap += 1
         self._nbcomp = max(self._nbcomp, nbcomp)
         self._nbreac = max(self._nbreac, nbreac)
->>>>>>> 5395b5d3
 
     def writesnap(self) -> None:
         # Correct snapshot sizes
@@ -310,19 +251,6 @@
         LOGGER.debug(f"resize snapshot with {nbsnap}-{nbcomp}-{nbreac}")
         self.writer.snapsize(nbcomp, nbreac, nbsnap)
         # Write snapshots
-<<<<<<< HEAD
-        col = 0
-        for time, filename in zip(self._snaptimes, self._snapfilenames):
-            with open(filename, "r") as reader:
-                data = load(reader)
-            self.writer.add_snapshot(
-                data["Compounds"],
-                data["Reactions"] if self.param.store_snapreac else {},
-                col,
-                time,
-            )
-            col += 1
-=======
         for col, (time, comp, reac) in enumerate(
             zip(self._snaptimes, self._snapcomp, self._snapreac)
         ):
@@ -332,7 +260,6 @@
         self.writestat()
         self.calcmap()
         self.calcsnapshot()
->>>>>>> 5395b5d3
 
     def end(self, the_end: Finished) -> None:
         self.writer.add_end(the_end, LOGGER.runtime)
@@ -353,11 +280,8 @@
 
     def close(self) -> None:
         LOGGER.info(f"File {self.writer.filename} to be written and closed...")
-<<<<<<< HEAD
-=======
         self.writesnap()
         self.writemap()
->>>>>>> 5395b5d3
         self.data_recut()
         self.close_log()
         self.writer.close()
@@ -372,11 +296,7 @@
         loglevel: str = "INFO",
         comment: str = "",
     ):
-<<<<<<< HEAD
-        LOGGER.info("Creating the system.")
-=======
         LOGGER.debug("Creating the system.")
->>>>>>> 5395b5d3
         seterr(divide="ignore", invalid="ignore")
         self.initialized = False
         self.param: Param = Param.readfile(filename)
@@ -396,12 +316,6 @@
 
     def initialize(self) -> None:
         if not self.initialized:
-<<<<<<< HEAD
-            self.crn = CRN(self.param)
-            self.param.lock()
-            LOGGER.info("System fully initialized")
-            self.initialized = True
-=======
             self.signcatch.listen()
             self.status.initialize(self.param)
             self.crn = CRN(self.param)
@@ -430,7 +344,6 @@
             return f"{end} ({LOGGER.runtime} s)"
         else:
             raise InternalError("Attempt to release non-initialized system!")
->>>>>>> 5395b5d3
 
     def _process(self) -> None:
         # Check if a cleanup should be done
@@ -452,26 +365,14 @@
             #  had to performed loop until maxsteps
             LOGGER.warning(f"maxsteps per process (={self.param.maxsteps}) too low")
 
-<<<<<<< HEAD
-    def run(self) -> str:
-=======
     def run(self, release: bool = True) -> str:
->>>>>>> 5395b5d3
         LOGGER.reset_timer()
         if MPI_STATUS.ismpi:
             LOGGER.info(f"Launching MPI run from thread #{MPI_STATUS.rank}")
         else:
             LOGGER.info("Launching single run.")
         # Setup working environment
-<<<<<<< HEAD
-        self.signcatch.listen()
-        self.status.initialize(self.param)
         self.initialize()
-        statistic = Statistic(self.crn, self.writer, self.param, self.status, self.comment)
-        statistic.startwriter()
-=======
-        self.initialize()
->>>>>>> 5395b5d3
         # Ready, let's run
         LOGGER.info(f"Run #{MPI_STATUS.rank}={getpid()} launched")
         with MPI_GATE.launch():
@@ -483,45 +384,13 @@
                     # perform a step
                     self._process()
                     # Write data statistics
-<<<<<<< HEAD
-                    statistic.writestat()
-                    statistic.calcmap()
-                    statistic.calcsnapshot()
-                    # Check memory
-                    self.status.checkmem()
-                    self.status.next_step()
-                    self.status.checkend()
-=======
                     self.statistic.calc()
                     # Check status before next step
                     self.status.checkstep()
->>>>>>> 5395b5d3
                     # Pass gate checkpoint
                     MPI_GATE.checkpoint()
                 # exit the gate because the work is finished.
                 except Finished as the_end:
-<<<<<<< HEAD
-                    end = f"{the_end} ({LOGGER.runtime} s)"
-                    statistic.end(the_end)
-                    break
-            # exit the gate because asked by collective decision.
-            else:
-                gate_end = OOMError("Stopped by kind request of OOM killer")
-                end = f"{gate_end} ({LOGGER.runtime} s)"
-                statistic.end(gate_end)
-        # Write and log final data
-        LOGGER.info(f"Run #{MPI_STATUS.rank}={getpid()} finished")
-        statistic.calcsnapshot(final=True)
-        statistic.writesnap()
-        statistic.writemap()
-        # Then cleanly exit
-        statistic.close()
-        self.status.finalize()
-        self.signcatch.reset()
-        return end
-
-    def set_param(self, **kwd) -> None:
-=======
                     end = self.release(the_end, release)
                     break
             # exit the gate because asked by collective decision.
@@ -535,7 +404,6 @@
         return end
 
     def set_param(self, **kwd: Any) -> None:
->>>>>>> 5395b5d3
         try:
             self.param.set_param(**kwd)
         except LockedError:
