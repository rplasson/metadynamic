--- conflicted
+++ resolved
@@ -253,8 +253,6 @@
         self._probaobj.update(0)
         self._probaobj.obj = invalidreaction
 
-<<<<<<< HEAD
-=======
     def serialize(self) -> Any:
         return self.const, self.proba
 
@@ -273,7 +271,6 @@
             )
         return self.name
 
->>>>>>> 599786a7
 
 class Compound(Chemical[str]):
     _descrtype = "Compound"
@@ -341,12 +338,9 @@
         self._unactivate()
         self.change_pop(-self.pop)
 
-<<<<<<< HEAD
-=======
     def serialize(self) -> Any:
         return self.pop
 
->>>>>>> 599786a7
 
 class InvalidReaction(Invalid, Reaction):
     _invalrepr = "Invalid Reaction"
