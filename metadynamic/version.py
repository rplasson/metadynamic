#!/usr/bin/env python3
# -*- coding: utf-8 -*-
#
# Copyright 2019 by Raphaël Plasson
#
# This file is part of metadynamic
#
# This program is free software; you can redistribute it and/or modify
# it under the terms of the GNU General Public License as published by
# the Free Software Foundation; either version 3 of the License, or
# (at your option) any later version.
#
# This program is distributed in the hope that it will be useful,
# but WITHOUT ANY WARRANTY; without even the implied warranty of
# MERCHANTABILITY or FITNESS FOR A PARTICULAR PURPOSE.  See the
# GNU General Public License for more details.
#
# You should have received a copy of the GNU General Public License
# along with this program; if not, see <http://www.gnu.org/licenses/>.

<<<<<<< HEAD
__version__ = '1.0.rc1'
=======
__version__ = '1.0.rc2-devel'
>>>>>>> 5395b5d3
<|MERGE_RESOLUTION|>--- conflicted
+++ resolved
@@ -18,8 +18,4 @@
 # You should have received a copy of the GNU General Public License
 # along with this program; if not, see <http://www.gnu.org/licenses/>.
 
-<<<<<<< HEAD
-__version__ = '1.0.rc1'
-=======
-__version__ = '1.0.rc2-devel'
->>>>>>> 5395b5d3
+__version__ = '1.0.rc2-devel'