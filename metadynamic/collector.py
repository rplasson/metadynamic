--- conflicted
+++ resolved
@@ -19,10 +19,6 @@
 # along with this program; if not, see <http://www.gnu.org/licenses/>.
 
 from typing import Generic, TypeVar, Dict, Set, Union, Hashable, Any
-<<<<<<< HEAD
-from weakref import WeakValueDictionary
-=======
->>>>>>> 5395b5d3
 from collections import defaultdict
 from numpy import array, sum, average, ndarray, nan
 
@@ -54,16 +50,6 @@
 T = TypeVar("T", bound=Collectable)
 
 
-<<<<<<< HEAD
-class WeakDict(Generic[K, T], WeakValueDictionary):
-    pass
-
-
-WDict = Union[Dict[K, T], WeakDict[K, T]]
-
-
-=======
->>>>>>> 5395b5d3
 class Collect(Generic[K, T]):
     _colltype = "Generic"
 
@@ -74,11 +60,7 @@
         self.categories: Dict[str, Set[K]] = defaultdict(set)
         self.active: Dict[K, T] = self.pool if self.dropmode == "drop" else {}
         self.categorize = categorize
-<<<<<<< HEAD
-        LOGGER.info(
-=======
         LOGGER.debug(
->>>>>>> 5395b5d3
             f"Created {self} as drop={self.dropmode}, with pool of type {type(self.pool)}"
         )
 
