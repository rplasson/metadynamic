#!/usr/bin/env python3
# -*- coding: utf-8 -*-
#
# Copyright 2019 by Raphaël Plasson
#
# This file is part of metadynamic
#
# This program is free software; you can redistribute it and/or modify
# it under the terms of the GNU General Public License as published by
# the Free Software Foundation; either version 3 of the License, or
# (at your option) any later version.
#
# This program is distributed in the hope that it will be useful,
# but WITHOUT ANY WARRANTY; without even the implied warranty of
# MERCHANTABILITY or FITNESS FOR A PARTICULAR PURPOSE.  See the
# GNU General Public License for more details.
#
# You should have received a copy of the GNU General Public License
# along with this program; if not, see <http://www.gnu.org/licenses/>.

from json import load, dump, JSONDecodeError
<<<<<<< HEAD
from typing import List, Dict, TypeVar, Type, Any
from dataclasses import dataclass, field
=======
from typing import List, Dict, TypeVar, Type, Any, Union, Iterable, Callable
from dataclasses import dataclass, field, Field, MISSING
from metadynamic.caster import Caster
>>>>>>> ca897885

from metadynamic.ends import BadFile, FileNotFound, BadJSON

R = TypeVar("R", bound="Readerclass")


class LockedError(Exception):
    pass


@dataclass
class Readerclass:
    _list_param: Dict[str, Any] = field(init=False, repr=False)

    def __post_init__(self) -> None:
        pass

    @staticmethod
    def _fromfile(filename: str) -> Dict[str, Any]:
        if filename == "":
            return {}
        try:
            with open(filename) as json_data:
                parameters: Dict[str, Any] = load(json_data)
        except FileNotFoundError:
            raise FileNotFound(f"Unknown file {filename}")
        except JSONDecodeError as jerr:
            raise BadJSON(f"({jerr})")
        return parameters

    @classmethod
<<<<<<< HEAD
    def readfile(
        cls: Type[R], filename: str, checktype: bool = True, autocast: bool = True,
    ) -> R:
        """Return a Readerclass object, updated by the data from filename"""
        parameters = cls._fromfile(filename)
=======
    def readdict(
        cls: Type[R],
        parameters: Dict[str, Any],
        checktype: bool = True,
        autocast: bool = True,
    ) -> R:
        """Return a Readerclass object, updated by the data from parameters dict"""
>>>>>>> ca897885
        new = cls()
        if checktype:
            new.set_checktype()
        else:
            new.unset_checktype()
        if autocast:
            new.set_autocast()
        else:
            new.unset_autocast()
        new.set_param(**parameters)
        return new

    @classmethod
<<<<<<< HEAD
=======
    def multipledict(
        cls: Type[R],
        parameters: Dict[str, Dict[str, Any]],
        checktype: bool = True,
        autocast: bool = True,
    ) -> Dict[str, R]:
        res: Dict[str, R] = {}
        for name, params in parameters.items():
            res[name] = cls.readdict(
                parameters=params, checktype=checktype, autocast=autocast
            )
        return res

    @classmethod
    def readfile(
        cls: Type[R], filename: str, checktype: bool = True, autocast: bool = True,
    ) -> R:
        """Return a Readerclass object, updated by the data from filename"""
        return cls.readdict(
            parameters=cls._fromfile(filename), checktype=checktype, autocast=autocast
        )

    @classmethod
>>>>>>> ca897885
    def readmultiple(
        cls: Type[R], filename: str, checktype: bool = True, autocast: bool = True,
    ) -> Dict[str, R]:
        """Return a dictionnary of Readerclass object,
           each updated by specific entry from filename"""
<<<<<<< HEAD
        res: Dict[str, R] = {}
        parameters = cls._fromfile(filename)
        for name, params in parameters.items():
            new = cls()
            if checktype:
                new.set_checktype()
            else:
                new.unset_checktype()
            if autocast:
                new.set_autocast()
            else:
                new.unset_autocast()
            new.set_param(**params)
            res[name] = new
        return res

    @classmethod
    def list_param(cls) -> Dict[str, type]:
=======
        return cls.multipledict(
            parameters=cls._fromfile(filename), checktype=checktype, autocast=autocast
        )

    @classmethod
    def list_param(cls) -> Dict[str, Caster]:
>>>>>>> ca897885
        if not hasattr(cls, "_list_param"):
            cls._list_param = {
                key: Caster(val.type)
                for key, val in cls.__dataclass_fields__.items()
                if val.init
            }
        return cls._list_param

    @classmethod
    def conv_param(cls, param: str) -> Caster:
        return cls.list_param()[param]

    def checked_items(self, key: str, val: Any) -> Any:
        err = ""
        if key not in self.list_param().keys():
            err += f"'{key}' parameter unknown.\n"
        else:
            if self.autocast:
                try:
                    val = self.conv_param(key)(val)
                except ValueError:
                    err += f"Couldn't cast '{val}' into {self.conv_param(key).dest}. "
            if self.checktype:
                if not isinstance(val, self.conv_param(key).dest):
                    err += f"{key} parameter should be of type {self.conv_param(key).dest}, not {type(val)}\n"
        if err != "":
            raise BadFile(err)
        return val

    def set_param(self, **kwd) -> None:
        if self.locked:
            raise LockedError
        for key, val in kwd.items():
            val = self.checked_items(key, val)
            setattr(self, key, val)
        self.__post_init__()

    def asdict(self) -> Dict[str, Any]:
        return {key: getattr(self, key) for key in self.list_param().keys()}

    def tojson(self, filename: str) -> None:
        with open(filename, "w") as out:
            dump(self.asdict(), out)

    def lock(self) -> None:
        self._locked = True

    def unlock(self) -> None:
        self._locked = False

    @property
    def locked(self) -> bool:
        if not hasattr(self, "_locked"):
            self._locked = False
        return self._locked

    def set_autocast(self) -> None:
        self._autocast = True

    def unset_autocast(self) -> None:
        self._autocast = False

    @property
    def autocast(self) -> bool:
        if not hasattr(self, "_autocast"):
            self._autocast = True
        return self._autocast

    def set_checktype(self) -> None:
        self._checktype = True

    def unset_checktype(self) -> None:
        self._checktype = False

    @property
    def checktype(self) -> bool:
        if not hasattr(self, "_checktype"):
            self._checktype = True
        return self._checktype


@dataclass
class Param(Readerclass):
    # chemical
    conc: float = 0.1  # Concentration
    ptot: int = field(init=False)
    vol: float = field(init=False)
    init: Dict[str, int] = field(default_factory=dict)  # initial concentrations
    rulemodel: str = "metadynamic.polymers"  # rule model to be used
    consts: Dict[str, List[float]] = field(default_factory=dict)  # kinetic constants
    # simulation
    tend: float = 1.0  # final simulation time
    tstep: float = 0.01  # timestep
    sstep: float = -1  # snapshot step (if <0: only at end, if = 0: at each step)
    rtlim: float = 900.0  # Limit runtime
    maxsteps: int = 10000  # maximum time steps
    seed: int = 0  # random initial seed (now ignored)
    # System
    nbthread: int = 1  # number of thread (-1 is to use as many threads as detected cores)
    autoclean: bool = True  # Perform a periodic cleaning of probabilities if Treu
    dropmode: str = ""  # drop mode (can be 'keep', 'drop' or 'soft')
    gcperio: bool = True  # if True, only call garbage collector at each timestep.
    context: str = "fork"  # thread context to be used (now, only "fork" is implemented)
    endbarrier: float = 0.01  # If non zero, final threads will wait in idle loops of corresponding values
    # IO
    save: List[str] = field(
        default_factory=list
    )  # list of compounds to be saved at each time step
    stat: str = ""  # json filename describing statistics
    maps: str = ""  # json filename describing stat maps
    snapshot: str = ""  # filename for final snapshot
    printsnap: str = "pdf"  # filetype of snapshots
    hdf5: str = ""  # filename for hdf5 file
    maxstrlen: int = 256  # max string length to be stored in hdf5
    maxlog: int = 1024  # max log lines per process to be saved

    def __post_init__(self) -> None:
        self.ptot = sum([pop * len(comp) for comp, pop in self.init.items()])
        self.vol = self.ptot / self.conc


@dataclass
class StatParam(Readerclass):
    prop: str = "count"
    weight: str = "count"
    method: str = "m"
    full: bool = False
    collection: str = "compounds"


@dataclass
class MapParam(Readerclass):
    prop: str = "count"
    weight: str = "count"
    sort: str = "count"
    method: str = "+"
    full: bool = False
    collection: str = "compounds"


@dataclass
class DotParam(Readerclass):
    # type
    binode: bool = False
    # compounds
    min_fontsize: int = 20
    max_fontsize: int = 200
    min_c_width: float = 0.5
    max_c_width: float = 5.0
    c_color: str = "blue"
    c_powerscale: float = 0.5
    font_powerscale: float = 1.0
    # reactions
    min_r_width: float = 0.02
    max_r_width: float = 0.2
    r_color: str = "red"
    r_powerscale: float = 1.0
    # flows
    min_f_width: float = 0.1
    max_f_width: float = 20.0
    f_color: str = "black"
    cutoff: float = 0.05
    f_powerscale: float = 1.0<|MERGE_RESOLUTION|>--- conflicted
+++ resolved
@@ -19,14 +19,9 @@
 # along with this program; if not, see <http://www.gnu.org/licenses/>.
 
 from json import load, dump, JSONDecodeError
-<<<<<<< HEAD
-from typing import List, Dict, TypeVar, Type, Any
-from dataclasses import dataclass, field
-=======
 from typing import List, Dict, TypeVar, Type, Any, Union, Iterable, Callable
 from dataclasses import dataclass, field, Field, MISSING
 from metadynamic.caster import Caster
->>>>>>> ca897885
 
 from metadynamic.ends import BadFile, FileNotFound, BadJSON
 
@@ -58,13 +53,6 @@
         return parameters
 
     @classmethod
-<<<<<<< HEAD
-    def readfile(
-        cls: Type[R], filename: str, checktype: bool = True, autocast: bool = True,
-    ) -> R:
-        """Return a Readerclass object, updated by the data from filename"""
-        parameters = cls._fromfile(filename)
-=======
     def readdict(
         cls: Type[R],
         parameters: Dict[str, Any],
@@ -72,7 +60,6 @@
         autocast: bool = True,
     ) -> R:
         """Return a Readerclass object, updated by the data from parameters dict"""
->>>>>>> ca897885
         new = cls()
         if checktype:
             new.set_checktype()
@@ -86,8 +73,6 @@
         return new
 
     @classmethod
-<<<<<<< HEAD
-=======
     def multipledict(
         cls: Type[R],
         parameters: Dict[str, Dict[str, Any]],
@@ -111,39 +96,17 @@
         )
 
     @classmethod
->>>>>>> ca897885
     def readmultiple(
         cls: Type[R], filename: str, checktype: bool = True, autocast: bool = True,
     ) -> Dict[str, R]:
         """Return a dictionnary of Readerclass object,
            each updated by specific entry from filename"""
-<<<<<<< HEAD
-        res: Dict[str, R] = {}
-        parameters = cls._fromfile(filename)
-        for name, params in parameters.items():
-            new = cls()
-            if checktype:
-                new.set_checktype()
-            else:
-                new.unset_checktype()
-            if autocast:
-                new.set_autocast()
-            else:
-                new.unset_autocast()
-            new.set_param(**params)
-            res[name] = new
-        return res
-
-    @classmethod
-    def list_param(cls) -> Dict[str, type]:
-=======
         return cls.multipledict(
             parameters=cls._fromfile(filename), checktype=checktype, autocast=autocast
         )
 
     @classmethod
     def list_param(cls) -> Dict[str, Caster]:
->>>>>>> ca897885
         if not hasattr(cls, "_list_param"):
             cls._list_param = {
                 key: Caster(val.type)
